--- conflicted
+++ resolved
@@ -314,11 +314,7 @@
 /*#*/ } else { // !__options.nativeContains && __options.booleanOperations
 		var winding = this._getWinding(point, false, true);
 		return !!(this.getWindingRule() === 'evenodd' ? winding & 1 : winding);
-<<<<<<< HEAD
-/*#*/ } // !__options.nativeContains
-=======
 /*#*/ } // !__options.nativeContains && __options.booleanOperations
->>>>>>> c63f9516
 	},
 
 	/**
