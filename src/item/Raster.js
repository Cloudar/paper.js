--- conflicted
+++ resolved
@@ -153,18 +153,10 @@
 		return RGBColor.read(channels);
 	},
 
-<<<<<<< HEAD
-	// TODO: setPixel(point, color)
-	setPixel: function(x, y, color) {
-		color = Color.read(arguments, 2);
-		// TODO: Instead of getting image data, use context.createImageData()
-		// TODO: Cache imageData used for setting pixel, so it cna be reused.
-=======
 	setPixel: function(point, color) {
 		var hasPoint = arguments.length == 2;
 		point = Point.read(arguments, 0, hasPoint ? 1 : 2);
 		color = Color.read(arguments, hasPoint ? 1 : 2);
->>>>>>> 38018c83
 		var ctx = this.getContext(),
 			imageData = ctx.createImageData(1, 1),
 			alpha = color.getAlpha();
